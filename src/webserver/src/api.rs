--- conflicted
+++ resolved
@@ -2,25 +2,17 @@
 
 use actix_web::{get, post, put, HttpRequest, HttpResponse, Responder, web};
 
-<<<<<<< HEAD
 use crate::AppState;
-use crate::chord::NodeAddr;
+use crate::chord::{Node, NodeAddr};
 use crate::network::{forward_get, forward_put};
-=======
-use crate::{AppState, network::{forward_get, forward_put}, chord::{ChordNode, Node}, utils::{hash_key, in_interval_open_closed, in_interval_open_open}};
-
-#[derive(Clone)]
-pub struct ChordAppState {
-    pub chord: ChordNode,
-}
->>>>>>> 0f9a9a92
+use crate::utils::{in_interval_open_closed, in_interval_open_open};
 
 // Define a handler for the /helloworld route
 #[get("/helloworld")]
 // The handler uses the HostConfig to respond with the hostname and port it is running on
 async fn helloworld(state: web::Data<AppState>) -> impl Responder {
     let chord = state.chord.read().unwrap();
-    HttpResponse::Ok().body(chord.nodes.read().unwrap().me.addr.label())
+    HttpResponse::Ok().body(chord.nodes.me.addr.label())
 }
 
 #[get("/storage/{key}")]
@@ -99,8 +91,9 @@
 async fn get_node_info(state: web::Data<AppState>) -> impl Responder {
     // Aquire read lock on chord handler
     let chord = state.chord.read().unwrap();
-    let nodes = chord.nodes.read().unwrap().to_viewmodel();
-    HttpResponse::Ok().json(nodes)
+    // Get current node info
+    let node_info = chord.nodes.to_viewmodel();
+    HttpResponse::Ok().json(node_info)
 }
 
 #[post("/join")]
@@ -156,16 +149,17 @@
 
 // Get current node's successor
 #[get("/internal/successor")]
-async fn get_successor(state: web::Data<ChordAppState>) -> impl Responder {
-    let nodes = state.chord.nodes.read().unwrap();  
-    HttpResponse::Ok().json(nodes.successor.clone())
+async fn get_successor(state: web::Data<AppState>) -> impl Responder {
+    // Aquire read lock on chord handler
+    let chord = state.chord.read().unwrap();
+    HttpResponse::Ok().json(chord.nodes.successor.clone())
 }
 
 // Get current node's predecessor
 #[get("/internal/predecessor")]
-async fn get_predecessor(state: web::Data<ChordAppState>) -> impl Responder {
-    let nodes = state.chord.nodes.read().unwrap();  
-    HttpResponse::Ok().json(nodes.predecessor.clone())
+async fn get_predecessor(state: web::Data<AppState>) -> impl Responder {
+    let chord = state.chord.read().unwrap();
+    HttpResponse::Ok().json(chord.nodes.predecessor.clone())
 }
 
 // Find the successor for a given ID
@@ -178,17 +172,16 @@
 #[get("/internal/find-successor")]
 async fn find_successor(
     query: web::Query<std::collections::HashMap<String, String>>,
-    state: web::Data<ChordAppState>,
+    state: web::Data<AppState>,
 ) -> impl Responder {
     let id = query
         .get("id")
         .and_then(|v| v.parse::<u64>().ok())
         .unwrap_or(0);
 
-    let chord = &state.chord;
-    let nodes = chord.nodes.read().unwrap();
-    let me = nodes.me.clone();
-    let successor = nodes.successor.clone();
+    let chord = state.chord.read().unwrap();
+    let me = chord.nodes.me.clone();
+    let successor = chord.nodes.successor.clone();
 
     // Check if id is in (n, successor]
     if in_interval_open_closed(id, me.id, successor.id) {
@@ -196,10 +189,9 @@
     }
 
     // Otherwise, find closest preceding node and forward the request
-    drop(nodes); // Release read lock before recursive call
     let n0 = chord.closest_preceding_node(id);
     if n0.addr.label() == me.addr.label() {
-        let successor = chord.nodes.read().unwrap().successor.clone();
+        let successor = chord.nodes.successor.clone();
         return HttpResponse::Ok().json(successor); // Prevent infinite loop
     }
 
@@ -221,16 +213,16 @@
 // Body: Node (the notifying node n')
 #[post("/internal/notify")]
 async fn notify(
-    state: web::Data<ChordAppState>,
+    state: web::Data<AppState>,
     body: web::Json<Node>,
 ) -> impl Responder {
     let n0 = body.into_inner();
-    let mut nodes = state.chord.nodes.write().unwrap();
-    let predecessor = &nodes.predecessor;
+    let mut chord_write = state.chord.write().unwrap();
+    let predecessor = &chord_write.nodes.predecessor;
 
     // Check if predecessor is null (we don't have a predecessor) or n' ∈ (predecessor, n)
-    if predecessor.id == nodes.me.id || in_interval_open_open(n0.id, predecessor.id, nodes.me.id) {
-        nodes.predecessor = n0;
+    if predecessor.id == chord_write.nodes.me.id || in_interval_open_open(n0.id, predecessor.id, chord_write.nodes.me.id) {
+        chord_write.nodes.predecessor = n0;
     }
     HttpResponse::Ok().finish()
 }
@@ -239,11 +231,11 @@
 // Body: Node (the new successor)
 #[post("/internal/set-successor")]
 async fn set_successor(
-    state: web::Data<ChordAppState>,
+    state: web::Data<AppState>,
     body: web::Json<Node>,
 ) -> impl Responder {
-    let mut nodes = state.chord.nodes.write().unwrap();
-    nodes.successor = body.into_inner();
+    let mut chord_write = state.chord.write().unwrap();
+    chord_write.nodes.successor = body.into_inner();
     HttpResponse::Ok().finish()
 }
 
@@ -251,10 +243,10 @@
 // Body: Node (the new predecessor)
 #[post("/internal/set-predecessor")]
 async fn set_predecessor(
-    state: web::Data<ChordAppState>,
+    state: web::Data<AppState>,
     body: web::Json<Node>,
 ) -> impl Responder {
-    let mut nodes = state.chord.nodes.write().unwrap();
-    nodes.predecessor = body.into_inner();
+    let mut chord_write = state.chord.write().unwrap();
+    chord_write.nodes.predecessor = body.into_inner();
     HttpResponse::Ok().finish()
 }